--- conflicted
+++ resolved
@@ -19,13 +19,6 @@
 # Initialize FastAPI
 load_dotenv()
 app = FastAPI(title="LEONA API", version="1.0.0")
-app.add_middleware(
-    CORSMiddleware,
-    allow_origins=["*"],
-    allow_credentials=True,
-    allow_methods=["*"],
-    allow_headers=["*"],
-)
 app.include_router(satellite_router)
 app.include_router(irrigation_router)
 app.add_middleware(
@@ -369,15 +362,10 @@
             "details": str(e),
             "traceback": traceback.format_exc(),
         }
-<<<<<<< HEAD
     
-=======
-
-
 # Configure Gemini
 genai.configure(api_key=os.getenv("GEMINI_API_KEY"))
 
->>>>>>> dda48535
 # API endpoint mapping
 API_MAP = {
     "deforestation": {
@@ -888,14 +876,8 @@
                     final_response += "\n\n" + results_analysis["detailed_analysis"]
             elif not request.execute_api and recommended_apis:
                 # If we didn't execute, explain what would happen
-<<<<<<< HEAD
                 final_response += "To run this analysis, set `execute_api: true` in your request."
             
-=======
-                final_response += (
-                    "To run this analysis, set `execute_api: true` in your request."
-                )
->>>>>>> dda48535
             return ChatResponse(
                 response=final_response,
                 recommended_apis=recommended_apis,
